{
	"name": "@natlibfi/melinda-rest-api-client",
	"description": "Javascript client for Melinda REST API",
	"author": {
		"name": "The National Library of Finland"
	},
	"keywords": [],
	"homepage": "https://github.com/natlibfi/melinda-rest-api-client-js",
	"bugs": {
		"url": "https://github.com/natlibfi/melinda-rest-api-client-js/issues"
	},
	"repository": {
		"type": "git",
		"url": "git@github.com:natlibfi/melinda-rest-api-client-js.git"
	},
	"license": "MIT",
<<<<<<< HEAD
	"version": "5.1.0-alpha.1",
=======
	"version": "5.0.5",
>>>>>>> e9be118a
	"main": "./dist/index.js",
	"engines": {
		"node": ">=18"
	},
	"publishConfig": {
		"access": "public"
	},
	"scripts": {
		"prepare": "npm run build",
		"lint": "eslint src",
		"lint:dev": "eslint --fix src",
		"test": "npm run lint && npm run test:base ",
		"test:base": "cross-env NODE_ENV=test nyc mocha",
		"test:dev": "npm run lint:dev && npm run test:base",
		"coverage": "nyc check-coverage --per-file",
		"build": "babel src --source-maps --copy-files --delete-dir-on-start --out-dir=dist",
		"watch:test": "cross-env DEBUG=@natlibfi/melinda-rest-api-client* NODE_ENV=test nodemon",
		"dev": "nodemon",
		"dev:debug": "cross-env LOG_LEVEL=debug DEBUG=@natlibfi/* NODE_ENV=test nodemon"
	},
	"dependencies": {
		"@natlibfi/marc-record": "^9.0.1",
		"@natlibfi/melinda-backend-commons": "^2.3.1",
		"@natlibfi/melinda-commons": "^13.0.17",
<<<<<<< HEAD
		"debug": "^4.3.6",
=======
		"debug": "^4.3.7",
>>>>>>> e9be118a
		"http-status": "^1.7.4",
		"node-fetch": "^2.7.0"
	},
	"devDependencies": {
		"@babel/cli": "^7.25.6",
		"@babel/core": "^7.25.2",
		"@babel/node": "^7.25.0",
		"@babel/plugin-transform-runtime": "^7.25.4",
		"@babel/preset-env": "^7.25.4",
		"@babel/register": "^7.24.6",
		"@natlibfi/eslint-config-melinda-backend": "^3.0.5",
		"@natlibfi/fixugen-http-client": "^3.0.9",
		"@natlibfi/fixura": "^3.0.8",
		"babel-plugin-istanbul": "^7.0.0",
		"babel-plugin-rewire": "^1.2.0",
		"chai": "^4.5.0",
		"cross-env": "^7.0.3",
		"eslint": "^8.57.0",
		"mocha": "^10.7.3",
		"nock": "^13.5.5",
		"nodemon": "^3.1.4",
		"nyc": "^17.0.0"
	},
	"eslintConfig": {
		"extends": "@natlibfi/melinda-backend"
	},
	"babel": {
		"plugins": [
			[
				"@babel/transform-runtime"
			]
		],
		"presets": [
			[
				"@babel/preset-env",
				{
					"targets": "maintained node versions"
				}
			]
		],
		"env": {
			"test": {
				"plugins": [
					"istanbul",
					"rewire"
				]
			}
		}
	},
	"mocha": {
		"spec": [
			"src/*.spec.js"
		],
		"require": [
			"@babel/register"
		],
		"inline-diffs": true,
		"maxDiffSize": 25000,
		"bail": true,
		"exit": true
	},
	"nodemonConfig": {
		"exec": "npm run test:dev",
		"watch": [
			"src/*",
			"test-fixtures/*"
		]
	},
	"nyc": {
		"exclude": [
			"*/*.spec.js"
		],
		"reporter": [
			"text"
		],
		"require": [
			"@babel/register"
		],
		"sourceMap": false,
		"instrument": false,
		"lines": 80,
		"statements": 80,
		"functions": 80,
		"branches": 80
	}
}<|MERGE_RESOLUTION|>--- conflicted
+++ resolved
@@ -14,11 +14,7 @@
 		"url": "git@github.com:natlibfi/melinda-rest-api-client-js.git"
 	},
 	"license": "MIT",
-<<<<<<< HEAD
 	"version": "5.1.0-alpha.1",
-=======
-	"version": "5.0.5",
->>>>>>> e9be118a
 	"main": "./dist/index.js",
 	"engines": {
 		"node": ">=18"
@@ -43,11 +39,7 @@
 		"@natlibfi/marc-record": "^9.0.1",
 		"@natlibfi/melinda-backend-commons": "^2.3.1",
 		"@natlibfi/melinda-commons": "^13.0.17",
-<<<<<<< HEAD
-		"debug": "^4.3.6",
-=======
 		"debug": "^4.3.7",
->>>>>>> e9be118a
 		"http-status": "^1.7.4",
 		"node-fetch": "^2.7.0"
 	},
